"""
svdpatch.py
"""

import pathlib

<<<<<<< HEAD
from . import interrupts, makedeps, patch
=======
from . import makedeps, mmap, patch
>>>>>>> 9d2758fd

__version__ = open(pathlib.Path(__file__).parent / "VERSION").read().strip()

del pathlib<|MERGE_RESOLUTION|>--- conflicted
+++ resolved
@@ -4,11 +4,7 @@
 
 import pathlib
 
-<<<<<<< HEAD
-from . import interrupts, makedeps, patch
-=======
-from . import makedeps, mmap, patch
->>>>>>> 9d2758fd
+from . import interrupts, makedeps, mmap, patch
 
 __version__ = open(pathlib.Path(__file__).parent / "VERSION").read().strip()
 
